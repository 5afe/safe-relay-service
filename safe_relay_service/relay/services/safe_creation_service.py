import math
from logging import getLogger
from typing import Iterable, List, NoReturn, Optional

from django.conf import settings

from eth_account import Account
from hexbytes import HexBytes
from redis import Redis

from gnosis.eth import EthereumClient, EthereumClientProvider
from gnosis.eth.constants import NULL_ADDRESS
from gnosis.safe import ProxyFactory, Safe
from gnosis.safe.exceptions import CannotRetrieveSafeInfoException
from gnosis.safe.safe import SafeCreationEstimate, SafeInfo

from safe_relay_service.gas_station.gas_station import (GasStation,
                                                        GasStationProvider)
from safe_relay_service.tokens.models import Token
from safe_relay_service.tokens.price_oracles import CannotGetTokenPriceFromApi

from ..models import EthereumTx, SafeContract, SafeCreation2, SafeTxStatus
from ..repositories.redis_repository import EthereumNonceLock, RedisRepository

logger = getLogger(__name__)


class SafeCreationServiceException(Exception):
    pass


class InvalidPaymentToken(SafeCreationServiceException):
    pass


class SafeNotDeployed(SafeCreationServiceException):
    pass


class CannotRetrieveSafeInfo(SafeCreationServiceException):
    pass


class NotEnoughFundingForCreation(SafeCreationServiceException):
    pass


class SafeAlreadyExistsException(SafeCreationServiceException):
    pass


class DeployTransactionDoesNotExist(SafeCreationServiceException):
    pass


class SafeCreationServiceProvider:
    def __new__(cls):
        if not hasattr(cls, 'instance'):
            cls.instance = SafeCreationService(GasStationProvider(),
                                               EthereumClientProvider(),
                                               RedisRepository().redis,
                                               settings.SAFE_CONTRACT_ADDRESS,
                                               settings.SAFE_PROXY_FACTORY_ADDRESS,
                                               settings.SAFE_DEFAULT_CALLBACK_HANDLER,
                                               settings.SAFE_FUNDER_PRIVATE_KEY,
                                               settings.SAFE_FIXED_CREATION_COST)
        return cls.instance

    @classmethod
    def del_singleton(cls):
        if hasattr(cls, "instance"):
            del cls.instance


class SafeCreationV1_0_0ServiceProvider:
    def __new__(cls):
        if not hasattr(cls, 'instance'):
            cls.instance = SafeCreationService(GasStationProvider(),
                                               EthereumClientProvider(),
                                               RedisRepository().redis,
                                               settings.SAFE_V1_0_0_CONTRACT_ADDRESS,
                                               settings.SAFE_PROXY_FACTORY_V1_0_0_ADDRESS,
                                               settings.SAFE_DEFAULT_CALLBACK_HANDLER,
                                               settings.SAFE_FUNDER_PRIVATE_KEY,
                                               settings.SAFE_FIXED_CREATION_COST)
        return cls.instance

    @classmethod
    def del_singleton(cls):
        if hasattr(cls, "instance"):
            del cls.instance


class SafeCreationService:
    def __init__(self, gas_station: GasStation, ethereum_client: EthereumClient, redis: Redis,
                 safe_contract_address: str, proxy_factory_address: str, default_callback_handler: str,
                 safe_funder_private_key: str, safe_fixed_creation_cost: int):
        self.gas_station = gas_station
        self.ethereum_client = ethereum_client
        self.redis = redis
        self.safe_contract_address = safe_contract_address
        self.proxy_factory = ProxyFactory(proxy_factory_address, self.ethereum_client)
        self.default_callback_handler = default_callback_handler
        self.funder_account = Account.from_key(safe_funder_private_key)
        self.safe_fixed_creation_cost = safe_fixed_creation_cost

    def _get_token_eth_value_or_raise(self, address: str) -> float:
        """
        :param address: Token address
        :return: Current eth value of the token
        :raises: InvalidPaymentToken, CannotGetTokenPriceFromApi
        """
        address = address or NULL_ADDRESS
        if address == NULL_ADDRESS:
            return 1.0

        try:
            token = Token.objects.get(address=address, gas=True)
            return token.get_eth_value()
        except Token.DoesNotExist:
            logger.warning('Cannot get value of token in eth: Gas token %s not valid', address)
            raise InvalidPaymentToken(address)

    def _get_configured_gas_price(self) -> int:
        """
        :return: Gas price for txs
        """
        return self.gas_station.get_gas_prices().fast

    def _check_safe_balance(self, safe_creation2: SafeCreation2) -> NoReturn:
        """
        Check there are enough funds to deploy a Safe. Raises `NotEnoughFundingForCreation`
        if not
        :param safe_creation2:
        :return:
        :raises: NotEnoughFundingForCreation
        """
        safe_address = safe_creation2.safe_id
        if safe_creation2.payment_token and safe_creation2.payment_token != NULL_ADDRESS:
            safe_balance = self.ethereum_client.erc20.get_balance(safe_address, safe_creation2.payment_token)
        else:
            safe_balance = self.ethereum_client.get_balance(safe_address)

        if safe_balance < safe_creation2.payment:
            message = 'Balance=%d for safe=%s with payment-token=%s. Not found ' \
                      'required=%d' % (safe_balance,
                                       safe_address,
                                       safe_creation2.payment_token,
                                       safe_creation2.payment)
            logger.info(message)
            raise NotEnoughFundingForCreation(message)
        else:
            logger.info('Found %d balance for safe=%s with payment-token=%s. Required=%d', safe_balance,
                        safe_address, safe_creation2.payment_token, safe_creation2.payment)

    def predict_address(self, salt_nonce: int, owners: Iterable[str], threshold: int,
                        payment_token: Optional[str]) -> str:
        """
        Return the predicted Safe address
        :param salt_nonce: Random value for solidity `create2` salt
        :param owners: Owners of the new Safe
        :param threshold: Minimum number of users required to operate the Safe
        :param payment_token: Address of the payment token, otherwise `ether` is used
        :rtype: str
        :raises: InvalidPaymentToken
        """

        payment_token = payment_token or NULL_ADDRESS
        payment_token_eth_value = self._get_token_eth_value_or_raise(payment_token)
        gas_price: int = self._get_configured_gas_price()
        current_block_number = self.ethereum_client.current_block_number

<<<<<<< HEAD
        safe_creation_tx = Safe.build_safe_create2_tx(self.ethereum_client, self.safe_contract_address,
                                                      self.proxy_factory.address, salt_nonce, owners, threshold,
                                                      gas_price, payment_token,
=======
        safe_creation_tx = Safe.build_safe_create2_tx(self.ethereum_client,
                                                      self.safe_contract_address,
                                                      self.proxy_factory.address,
                                                      salt_nonce,
                                                      owners,
                                                      threshold,
                                                      gas_price,
                                                      payment_token,
                                                      payment_receiver=self.funder_account.address,
>>>>>>> 748ad525
                                                      fallback_handler=self.default_callback_handler,
                                                      payment_token_eth_value=payment_token_eth_value,
                                                      fixed_creation_cost=self.safe_fixed_creation_cost)
        return safe_creation_tx.safe_address

    def create2_safe_tx(self, salt_nonce: int, owners: Iterable[str], threshold: int,
                        payment_token: Optional[str]) -> SafeCreation2:
        """
        Prepare creation tx for a new safe using CREATE2 method
        :param salt_nonce: Random value for solidity `create2` salt
        :param owners: Owners of the new Safe
        :param threshold: Minimum number of users required to operate the Safe
        :param payment_token: Address of the payment token, otherwise `ether` is used
        :rtype: SafeCreation2
        :raises: InvalidPaymentToken
        """

        payment_token = payment_token or NULL_ADDRESS
        payment_token_eth_value = self._get_token_eth_value_or_raise(payment_token)
        gas_price: int = self._get_configured_gas_price()
        current_block_number = self.ethereum_client.current_block_number
<<<<<<< HEAD

        logger.info('trying to create safe tx with safe=%s and proxy=%s',
                    self.safe_contract_address, self.proxy_factory.address)

        safe_creation_tx = Safe.build_safe_create2_tx(self.ethereum_client, self.safe_contract_address,
                                                      self.proxy_factory.address, salt_nonce, owners, threshold,
                                                      gas_price, payment_token,
=======
        safe_creation_tx = Safe.build_safe_create2_tx(self.ethereum_client,
                                                      self.safe_contract_address,
                                                      self.proxy_factory.address,
                                                      salt_nonce,
                                                      owners,
                                                      threshold,
                                                      gas_price,
                                                      payment_token,
                                                      payment_receiver=self.funder_account.address,
>>>>>>> 748ad525
                                                      fallback_handler=self.default_callback_handler,
                                                      payment_token_eth_value=payment_token_eth_value,
                                                      fixed_creation_cost=self.safe_fixed_creation_cost)
        safe_contract, created = SafeContract.objects.get_or_create(
            address=safe_creation_tx.safe_address,
            defaults={
                'master_copy': safe_creation_tx.master_copy_address
            })

        if not created:
            raise SafeAlreadyExistsException(f'Safe={safe_contract.address} cannot be created, already exists')

        # Enable tx and erc20 tracing
        SafeTxStatus.objects.create(safe=safe_contract,
                                    initial_block_number=current_block_number,
                                    tx_block_number=current_block_number,
                                    erc_20_block_number=current_block_number)

        return SafeCreation2.objects.create(
            safe=safe_contract,
            master_copy=safe_creation_tx.master_copy_address,
            proxy_factory=safe_creation_tx.proxy_factory_address,
            salt_nonce=salt_nonce,
            owners=owners,
            threshold=threshold,
            # to  # Contract address for optional delegate call
            # data # Data payload for optional delegate call
            payment_token=None if safe_creation_tx.payment_token == NULL_ADDRESS else safe_creation_tx.payment_token,
            payment=safe_creation_tx.payment,
            payment_receiver=safe_creation_tx.payment_receiver,
            setup_data=safe_creation_tx.safe_setup_data,
            gas_estimated=safe_creation_tx.gas,
            gas_price_estimated=safe_creation_tx.gas_price,
        )

    def deploy_create2_safe_tx(self, safe_address: str) -> SafeCreation2:
        """
        Deploys safe if SafeCreation2 exists.
        :param safe_address:
        :return: tx_hash
        """
        safe_creation2: SafeCreation2 = SafeCreation2.objects.get(safe=safe_address)

        if safe_creation2.tx_hash:
            logger.info('Safe=%s has already been deployed with tx-hash=%s', safe_address, safe_creation2.tx_hash)
            return safe_creation2

        self._check_safe_balance(safe_creation2)

        setup_data = HexBytes(safe_creation2.setup_data.tobytes())
        proxy_factory = ProxyFactory(safe_creation2.proxy_factory, self.ethereum_client)
        with EthereumNonceLock(self.redis, self.ethereum_client, self.funder_account.address,
                               lock_timeout=60 * 2) as tx_nonce:
            ethereum_tx_sent = proxy_factory.deploy_proxy_contract_with_nonce(
                self.funder_account,
                safe_creation2.master_copy,
                setup_data,
                safe_creation2.salt_nonce,
                gas=safe_creation2.gas_estimated + 50000,  # Just in case
                gas_price=safe_creation2.gas_price_estimated,
                nonce=tx_nonce)
            EthereumTx.objects.create_from_tx_dict(ethereum_tx_sent.tx, ethereum_tx_sent.tx_hash)
            safe_creation2.tx_hash = ethereum_tx_sent.tx_hash
            safe_creation2.save(update_fields=['tx_hash'])
            logger.info('Send transaction to deploy Safe=%s with tx-hash=%s',
                        safe_address, ethereum_tx_sent.tx_hash.hex())
            return safe_creation2

    def deploy_again_create2_safe_tx(self, safe_address: str) -> SafeCreation2:
        """
        Try to deploy Safe again with a higher gas price
        :param safe_address:
        :return: tx_hash
        """
        safe_creation2: SafeCreation2 = SafeCreation2.objects.get(safe=safe_address)

        if not safe_creation2.tx_hash:
            message = f'Safe={safe_address} deploy transaction does not exist'
            logger.info(message)
            raise DeployTransactionDoesNotExist(message)

        if safe_creation2.block_number is not None:
            message = f'Safe={safe_address} has already been deployed with tx-hash={safe_creation2.tx_hash} ' \
                      f'on block-number={safe_creation2.block_number}'
            logger.info(message)
            raise SafeAlreadyExistsException(message)

        ethereum_tx: EthereumTx = EthereumTx.objects.get(tx_hash=safe_creation2.tx_hash)
        assert ethereum_tx, 'Ethereum tx cannot be missing'

        self._check_safe_balance(safe_creation2)

        setup_data = HexBytes(safe_creation2.setup_data.tobytes())
        proxy_factory = ProxyFactory(safe_creation2.proxy_factory, self.ethereum_client)
        # Increase gas price a little
        gas_price = math.ceil(max(self.gas_station.get_gas_prices().fast, ethereum_tx.gas_price) * 1.1)
        ethereum_tx_sent = proxy_factory.deploy_proxy_contract_with_nonce(
            self.funder_account,
            safe_creation2.master_copy,
            setup_data,
            safe_creation2.salt_nonce,
            gas=safe_creation2.gas_estimated + 50000,  # Just in case
            gas_price=gas_price,
            nonce=ethereum_tx.nonce)  # Replace old transaction
        EthereumTx.objects.create_from_tx_dict(ethereum_tx_sent.tx, ethereum_tx_sent.tx_hash)
        safe_creation2.tx_hash = ethereum_tx_sent.tx_hash
        safe_creation2.save(update_fields=['tx_hash'])
        logger.info('Send again transaction to deploy Safe=%s with tx-hash=%s',
                    safe_address, ethereum_tx_sent.tx_hash.hex())
        return safe_creation2

    def estimate_safe_creation2(self, number_owners: int, payment_token: Optional[str] = None) -> SafeCreationEstimate:
        """
        :param number_owners:
        :param payment_token:
        :return:
        :raises: InvalidPaymentToken
        """
        payment_token = payment_token or NULL_ADDRESS
        payment_token_eth_value = self._get_token_eth_value_or_raise(payment_token)
        gas_price = self._get_configured_gas_price()
        fixed_creation_cost = self.safe_fixed_creation_cost
        return Safe.estimate_safe_creation_2(self.ethereum_client,
                                             self.safe_contract_address,
                                             self.proxy_factory.address,
                                             number_owners,
                                             gas_price,
                                             payment_token,
                                             payment_receiver=self.funder_account.address,
                                             fallback_handler=self.default_callback_handler,
                                             payment_token_eth_value=payment_token_eth_value,
                                             fixed_creation_cost=fixed_creation_cost)

    def estimate_safe_creation_for_all_tokens(self, number_owners: int) -> List[SafeCreationEstimate]:
        # Estimate for eth, then calculate for the rest of the tokens
        ether_creation_estimate = self.estimate_safe_creation2(number_owners, NULL_ADDRESS)
        safe_creation_estimates = [ether_creation_estimate]
        token_gas_difference = 50000  # 50K gas more expensive than ether
        for token in Token.objects.gas_tokens():
            try:
                safe_creation_estimates.append(
                    SafeCreationEstimate(
                        gas=ether_creation_estimate.gas + token_gas_difference,
                        gas_price=ether_creation_estimate.gas_price,
                        payment=token.calculate_payment(ether_creation_estimate.payment),
                        payment_token=token.address,
                    )
                )
            except CannotGetTokenPriceFromApi:
                logger.error('Cannot get price for token=%s', token.address)
        return safe_creation_estimates

    def retrieve_safe_info(self, address: str) -> SafeInfo:
        safe = Safe(address, self.ethereum_client)
        if not self.ethereum_client.is_contract(address):
            raise SafeNotDeployed('Safe with address=%s not deployed' % address)

        try:
            return safe.retrieve_all_info()
        except CannotRetrieveSafeInfoException as e:
            raise CannotRetrieveSafeInfo(address) from e<|MERGE_RESOLUTION|>--- conflicted
+++ resolved
@@ -170,11 +170,6 @@
         gas_price: int = self._get_configured_gas_price()
         current_block_number = self.ethereum_client.current_block_number
 
-<<<<<<< HEAD
-        safe_creation_tx = Safe.build_safe_create2_tx(self.ethereum_client, self.safe_contract_address,
-                                                      self.proxy_factory.address, salt_nonce, owners, threshold,
-                                                      gas_price, payment_token,
-=======
         safe_creation_tx = Safe.build_safe_create2_tx(self.ethereum_client,
                                                       self.safe_contract_address,
                                                       self.proxy_factory.address,
@@ -184,7 +179,6 @@
                                                       gas_price,
                                                       payment_token,
                                                       payment_receiver=self.funder_account.address,
->>>>>>> 748ad525
                                                       fallback_handler=self.default_callback_handler,
                                                       payment_token_eth_value=payment_token_eth_value,
                                                       fixed_creation_cost=self.safe_fixed_creation_cost)
@@ -206,15 +200,6 @@
         payment_token_eth_value = self._get_token_eth_value_or_raise(payment_token)
         gas_price: int = self._get_configured_gas_price()
         current_block_number = self.ethereum_client.current_block_number
-<<<<<<< HEAD
-
-        logger.info('trying to create safe tx with safe=%s and proxy=%s',
-                    self.safe_contract_address, self.proxy_factory.address)
-
-        safe_creation_tx = Safe.build_safe_create2_tx(self.ethereum_client, self.safe_contract_address,
-                                                      self.proxy_factory.address, salt_nonce, owners, threshold,
-                                                      gas_price, payment_token,
-=======
         safe_creation_tx = Safe.build_safe_create2_tx(self.ethereum_client,
                                                       self.safe_contract_address,
                                                       self.proxy_factory.address,
@@ -224,7 +209,6 @@
                                                       gas_price,
                                                       payment_token,
                                                       payment_receiver=self.funder_account.address,
->>>>>>> 748ad525
                                                       fallback_handler=self.default_callback_handler,
                                                       payment_token_eth_value=payment_token_eth_value,
                                                       fixed_creation_cost=self.safe_fixed_creation_cost)
