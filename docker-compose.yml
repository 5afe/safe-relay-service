version: '3.5'

volumes:
  nginx-shared:

services:
  nginx:
    image: nginx:1.13-alpine
    hostname: nginx
    ports:
      - "8000:8000"
    volumes:
      - ./docker/nginx:/etc/nginx/conf.d
      - nginx-shared:/nginx
    depends_on:
      - web
  db:
    image: postgres:10-alpine
    ports:
      - "5432:5432"
  web:
    build:
      context: .
      dockerfile: docker/web/Dockerfile
    env_file:
      - .env.local
    depends_on:
      - db
      - redis
      - ganache
    working_dir: /app
    ports:
      - "27017"
    volumes:
      - nginx-shared:/nginx
    command: docker/web/run_web.sh

  redis:
    image: redis:4-alpine
    ports:
      - "6379:6379"

  worker: &worker
    build:
      context: .
      dockerfile: docker/web/Dockerfile
    env_file:
<<<<<<< HEAD
      - .env
=======
      - .env.local
    volumes:
      - ./gnosis_package:/usr/local/lib/python3.6/site-packages/gnosis
>>>>>>> c57c4e15
    depends_on:
      - db
      - redis
      - ganache
    command: docker/web/celery/worker/run.sh

  scheduler:
    <<: *worker
    command: docker/web/celery/scheduler/run.sh

  ganache:
    build:
      context: .
      dockerfile: docker/ganache/Dockerfile
    ports:
      - "8545:8545"<|MERGE_RESOLUTION|>--- conflicted
+++ resolved
@@ -45,13 +45,9 @@
       context: .
       dockerfile: docker/web/Dockerfile
     env_file:
-<<<<<<< HEAD
-      - .env
-=======
       - .env.local
     volumes:
       - ./gnosis_package:/usr/local/lib/python3.6/site-packages/gnosis
->>>>>>> c57c4e15
     depends_on:
       - db
       - redis
